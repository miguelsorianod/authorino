--- conflicted
+++ resolved
@@ -147,15 +147,10 @@
 endif
 
 .PHONY: local-setup
-<<<<<<< HEAD
 local-setup: vendor kustomize kind
-	utils/local-setup.sh
-=======
-local-setup: kustomize kind
 	utils/local-setup.sh
 
 # Rebuild and push the docker image and redeploy authorino to the local k8s cluster
 .PHONY: local-deploy
 local-deploy: kind
-	utils/local-deploy.sh
->>>>>>> db8fa590
+	utils/local-deploy.sh